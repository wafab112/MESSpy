import numpy as np
import pickle
import random
import os
import pandas as pd
import pvlib #https://github.com/pvlib
from location import location

class REC:
    
    def __init__(self,structure,general,path):
        """
        Create a Renewable Energy Comunity object composed of several locations (producers, consumers, prosumers)
    
        structure : dictionary (all the inputs are optional)
            'location_1_name': inputs required to create a location object (see Location.py)
            'location_2_name': 
                ...
            'location_n_name':
                
        general : dictionary
            'simulation years': number of years to be simulated
            'latitude': float
            'longitude': float     
            'weather': if "TMY" weather database based on typical meteorological year is used
                if "filename.csv" a different database can be used (upload it in input/weather)
                in this case 'latitude' and 'longitude' are ignored
                        
        output : REC object able to:
            simulate the energy flows of each present locations .REC_simulation
            record REC energy balances .energy_balance (electricity, heat, gas and hydrogen) 
        """
        
        self.weather = self.weather_generation(general,path)                             # check if metereological data have to been downloaded from  
                                                                                         # PVgis or it has already been done in a previous simulation

        self.locations = {} # initialise REC locations dictionary
        self.energy_balance = {'electricity': {}, 'heat': {}, 'cool': {}, 'dhw':{}, 'hydrogen': {}, 'gas': {}} # initialise energy balances dictionaries
        
        self.simulation_hours = int(general['simulation years']*8760) # hourly timestep  
        
        ### create location objects and add them to the REC locations dictionary
        for location_name in structure:                                                  # location_name are the keys of 'structure' dictionary and will 
                                                                                         # be used as keys of REC 'locations' dictionary too
            self.locations[location_name] = location(structure[location_name],general,location_name,path) # create location object and add it to REC 'locations' dictionary                
                        
    def REC_energy_simulation(self):
        """
        Simulate the REC every hour
        
        output :
            updating location energy balances
            updating REC energy balances
        """
        
        ### initialise REC electricity balances
        self.energy_balance['electricity']['from grid'] = np.zeros(self.simulation_hours) # array of electricity withdrawn from the grid from the whole rec
        self.energy_balance['electricity']['into grid'] = np.zeros(self.simulation_hours) # array of electricity withdrawn from the grid
        self.energy_balance['electricity']['collective self consumption'] = np.zeros(self.simulation_hours) # array of collective self consumed electricity from the whole rec
        self.count = []
        for h in range(self.simulation_hours): # h: hour to simulate from 0 to simulation_hours 
            for location_name in self.locations: # each locations 
                self.locations[location_name].loc_energy_simulation(h,self.weather) # simulate a single location updating its energy balances
                
            ### solve electricity grid 
                if self.locations[location_name].energy_balance['electricity']['grid'][h] < 0:
                    self.energy_balance['electricity']['into grid'][h] += self.locations[location_name].energy_balance['electricity']['grid'][h] # electricity fed into the grid from the whole rec at hour h
                else:                                                     
                    self.energy_balance['electricity']['from grid'][h] += self.locations[location_name].energy_balance['electricity']['grid'][h] # electricity withdrawn from the grid the whole rec at hour h
                
                
            ### solve smart heatpumps (relation with batteries?)
            locations_on = {} # locations on to which the set point could be raised , initialise
            
            if - self.energy_balance['electricity']['into grid'][h] - self.energy_balance['electricity']['from grid'][h] > 0: # if there is surplus
            
                # find the locations_on to which the set point could be raised 
                for location_name in self.locations:
                    if 'heatpump' in self.locations[location_name].technologies:
                            if self.locations[location_name].technologies['heatpump'].PV_surplus != False:
                                if self.locations[location_name].technologies['heatpump'].hp_story[-61] > 0: # if the hp was on at h-1           
                                    if self.locations[location_name].technologies['heatpump'].switch == 'stand by': # and has been switched in stand by before h (because reached the set point)
                                        locations_on[location_name] = self.locations[location_name].technologies['heatpump'].tank_story[-2]
                
                # order locations according to tank temperature 
                locations_on = sorted(locations_on.items(), key=lambda x: x[1])              
             
            while - self.energy_balance['electricity']['into grid'][h] - self.energy_balance['electricity']['from grid'][h] > 0: # while there is surplus

                location_to_switch = 'no one'
                # select the one with the lower tank_temperature
                for a in locations_on:
                    location_to_switch = a[0]
                    locations_on.remove(a)
                    break
                if location_to_switch == 'no one':  
                    break
                else:         
                    # clean balance
                    self.locations[location_to_switch].energy_balance['electricity']['demand'][h] += - self.locations[location_to_switch].energy_balance['electricity']['heatpump'][h]
                    self.locations[location_to_switch].energy_balance['electricity']['grid'][h] += self.locations[location_to_switch].energy_balance['electricity']['heatpump'][h]
                    self.energy_balance['electricity']['from grid'][h] += self.locations[location_to_switch].energy_balance['electricity']['heatpump'][h] # electricity fed into the grid from the whole rec at hour h

                    # resimulate (cleaning hystory)
                    self.locations[location_to_switch].energy_balance['electricity']['heatpump'][h], self.locations[location_to_switch].energy_balance['heat']['heatpump'][h], self.locations[location_to_switch].energy_balance['heat']['inertialtank'][h] = self.locations[location_to_switch].technologies['heatpump'].use_surplus(self.weather['temp_air'][h],self.locations[location_to_switch].energy_balance['heat']['demand'][h],h)
                    
                    # updata balance
                    self.locations[location_to_switch].energy_balance['electricity']['demand'][h] += self.locations[location_to_switch].energy_balance['electricity']['heatpump'][h]
                    self.locations[location_to_switch].energy_balance['electricity']['grid'][h] += - self.locations[location_to_switch].energy_balance['electricity']['heatpump'][h]
                    self.energy_balance['electricity']['from grid'][h] += - self.locations[location_to_switch].energy_balance['electricity']['heatpump'][h] # electricity fed into the grid from the whole rec at hour h
                
                
            ### calculate collective self consumption and who contributed to it
            self.energy_balance['electricity']['collective self consumption'][h] = min(-self.energy_balance['electricity']['into grid'][h],self.energy_balance['electricity']['from grid'][h]) # calculate REC collective self consumption how regulation establishes      
            
            if self.energy_balance['electricity']['collective self consumption'][h] > 0:
                for location_name in self.locations:
                    if self.locations[location_name].energy_balance['electricity']['grid'][h] < 0: # contribution as producer
                        self.locations[location_name].energy_balance['electricity']['collective self consumption'][h] = - self.energy_balance['electricity']['collective self consumption'][h] * self.locations[location_name].energy_balance['electricity']['grid'][h] / self.energy_balance['electricity']['into grid'][h]
                    else: # contribution as consumer
                        self.locations[location_name].energy_balance['electricity']['collective self consumption'][h] = self.energy_balance['electricity']['collective self consumption'][h] * self.locations[location_name].energy_balance['electricity']['grid'][h] / self.energy_balance['electricity']['from grid'][h]

            ### solve smart batteries
            for location_name in self.locations:
                
                # battery.collective = 1: 
                # REC tells to location how mutch electricity can be absorbed or supplied by battery every hour, without decreasing the collective-self-consumption
                
                if 'battery' in self.locations[location_name].technologies and self.locations[location_name].technologies['battery'].collective == 1:
                    
                    # how much energy can be absorbed or supplied by the batteries cause it's not useful for collective-self-consumption
                    E = - self.locations[location_name].energy_balance['electricity']['grid'][h] + self.locations[location_name].energy_balance['electricity']['collective self consumption'][h]
                      
                    self.locations[location_name].energy_balance['electricity']['battery'][h] = self.locations[location_name].technologies['battery'].use(h,E) # electricity absorbed(-) by battery
                    self.locations[location_name].energy_balance['electricity']['grid'][h] += - self.locations[location_name].energy_balance['electricity']['battery'][h] # update grid balance (locatiom)
                  
                    if self.locations[location_name].energy_balance['electricity']['battery'][h] < 0:
                        self.energy_balance['electricity']['into grid'][h] += - self.locations[location_name].energy_balance['electricity']['battery'][h] # update grid balance (rec)
                    else:
                        self.energy_balance['electricity']['from grid'][h] += - self.locations[location_name].energy_balance['electricity']['battery'][h] # update grid balance (rec)

    def save(self,simulation_name):
        """
        Save REC and each location energy balances
        
        simulationa_name : str 
        
        output: 
            balances/simulation_name.pkl
            LOC/simulation_name.pkl
        """
        
        balances =     {}
        LOC =          {}
        ageing =       {}
        electrolyzer = {}
        balances['REC'] = self.energy_balance
        
        for location_name in self.locations:
            balances[location_name] = self.locations[location_name].energy_balance
            LOC[location_name] = {}
            ageing[location_name] = {}
            electrolyzer[location_name] = {}
            
            tech_name = 'battery'
            if tech_name in self.locations[location_name].technologies:
                LOC[location_name][tech_name] = self.locations[location_name].technologies[tech_name].LOC
                if self.locations[location_name].technologies[tech_name].ageing:
                    ageing[location_name][tech_name] = [self.locations[location_name].technologies[tech_name].replacements,self.locations[location_name].technologies[tech_name].ageing_history]
                
            tech_name = 'H tank'
            if tech_name in self.locations[location_name].technologies:
                LOC[location_name][tech_name] = self.locations[location_name].technologies[tech_name].LOC
<<<<<<< HEAD
                # print(type(LOC[location_name][tech_name]))
                # print(len(LOC[location_name][tech_name]))
     
            tech_name = 'electrolyzer'
            if tech_name in self.locations[location_name].technologies:
                electrolyzer[location_name][tech_name] = self.locations[location_name].technologies[tech_name].EFF
                print(len(electrolyzer[location_name][tech_name]))
     
     
=======
                
            tech_name = 'heatpump'
            if tech_name in self.locations[location_name].technologies:
                LOC[location_name]['inertial tank'] = self.locations[location_name].technologies[tech_name].tank_story
>>>>>>> 5e32f889
        
        directory = './results'
        if not os.path.exists(directory):
            os.makedirs(directory)
        
        with open('results/balances_'+simulation_name+".pkl", 'wb') as f:
            pickle.dump(balances, f) 
            
        with open('results/LOC_'+simulation_name+".pkl", 'wb') as f:
            pickle.dump(LOC, f) 
            
        with open('results/ageing_'+simulation_name+".pkl", 'wb') as f:
            pickle.dump(ageing, f) 
            
        with open('results/electrolyzer_'+simulation_name+".pkl", 'wb') as f:
            pickle.dump(electrolyzer, f) 
            
    def reset(self):
        """
        Use this function before a new simulation if you don't want to recreate the rec object
        
        output: initialise LOC
        """
        
        to_reset = ['battery','H tank'] # technologies for which the LOC must be reset
        for location_name in self.locations: # each location
            for tech_name in to_reset:
                if tech_name in self.locations[location_name].technologies: 
                    self.locations[location_name].technologies[tech_name].LOC = np.zeros(self.simulation_hours+1) # array level of Charge 
                    self.locations[location_name].technologies[tech_name].used_capacity = 0 # used capacity <= max_capacity   
    
    def weather_generation(self,general,path):
        """
        
        If the meteorological data have not already been downloaded and saved in a previous simulation, 
        then they are downloaded from PVgis considering the typical meteorological year.

        Parameters
        ----------
        general : see REC __init___

        Returns
        -------
        previous_simulation/files.csv

        """
        
        check = True # True if no PV parameters are changed from the old simulation
        
        directory = './previous_simulation'
        if not os.path.exists(directory):
            os.makedirs(directory)
       
        if os.path.exists('previous_simulation/general.pkl'):
            with open('previous_simulation/general.pkl', 'rb') as f:
                ps_general = pickle.load(f) # previous simulation general
            par_to_check = ['latitude','longitude']
            for par in par_to_check:
                if ps_general[par] != general[par]:
                    check = False  
        else:
            check = False
                                
        if check and os.path.exists(path+'/weather/weather_TMY.csv'): # if the prevoius weather series can be used
            weather = pd.read_csv(path+'/weather/weather_TMY.csv')
        
        else: # if new weather data must be downoladed from PV gis
            print('downolading typical metereological year from PVgis')   
            
            # save new parameters in previous_simulation            
            with open('previous_simulation/general.pkl', 'wb') as f:
                pickle.dump(general, f)               
                
            latitude = general['latitude']
            longitude = general['longitude']

            weather = pvlib.iotools.get_pvgis_tmy(latitude, longitude, map_variables=True)[0]
            weather.to_csv(path+'/weather/weather_TMY.csv')

        return(weather)
   <|MERGE_RESOLUTION|>--- conflicted
+++ resolved
@@ -31,8 +31,7 @@
             record REC energy balances .energy_balance (electricity, heat, gas and hydrogen) 
         """
         
-        self.weather = self.weather_generation(general,path)                             # check if metereological data have to been downloaded from  
-                                                                                         # PVgis or it has already been done in a previous simulation
+        self.weather = self.weather_generation(general,path) # check if metereological data have to been downloaded from PVgis or has already been done in a previous simulation
 
         self.locations = {} # initialise REC locations dictionary
         self.energy_balance = {'electricity': {}, 'heat': {}, 'cool': {}, 'dhw':{}, 'hydrogen': {}, 'gas': {}} # initialise energy balances dictionaries
@@ -40,8 +39,7 @@
         self.simulation_hours = int(general['simulation years']*8760) # hourly timestep  
         
         ### create location objects and add them to the REC locations dictionary
-        for location_name in structure:                                                  # location_name are the keys of 'structure' dictionary and will 
-                                                                                         # be used as keys of REC 'locations' dictionary too
+        for location_name in structure: # location_name are the keys of 'structure' dictionary and will be used as keys of REC 'locations' dictionary too
             self.locations[location_name] = location(structure[location_name],general,location_name,path) # create location object and add it to REC 'locations' dictionary                
                         
     def REC_energy_simulation(self):
@@ -124,11 +122,11 @@
             for location_name in self.locations:
                 
                 # battery.collective = 1: 
-                # REC tells to location how mutch electricity can be absorbed or supplied by battery every hour, without decreasing the collective-self-consumption
+                # REC tels to location how mutch electricity can be absorbed or supplied by battery every hour, without decreasing the collective-self-consumption
                 
                 if 'battery' in self.locations[location_name].technologies and self.locations[location_name].technologies['battery'].collective == 1:
                     
-                    # how much energy can be absorbed or supplied by the batteries cause it's not useful for collective-self-consumption
+                    # how much energy can be absorbed or supplied by the batteries cause it's not usefull for collective-self-consumption
                     E = - self.locations[location_name].energy_balance['electricity']['grid'][h] + self.locations[location_name].energy_balance['electricity']['collective self consumption'][h]
                       
                     self.locations[location_name].energy_balance['electricity']['battery'][h] = self.locations[location_name].technologies['battery'].use(h,E) # electricity absorbed(-) by battery
@@ -150,17 +148,16 @@
             LOC/simulation_name.pkl
         """
         
-        balances =     {}
-        LOC =          {}
-        ageing =       {}
-        electrolyzer = {}
+        balances = {}
+        LOC = {}
+        ageing = {}
         balances['REC'] = self.energy_balance
         
         for location_name in self.locations:
             balances[location_name] = self.locations[location_name].energy_balance
+            
             LOC[location_name] = {}
             ageing[location_name] = {}
-            electrolyzer[location_name] = {}
             
             tech_name = 'battery'
             if tech_name in self.locations[location_name].technologies:
@@ -171,22 +168,10 @@
             tech_name = 'H tank'
             if tech_name in self.locations[location_name].technologies:
                 LOC[location_name][tech_name] = self.locations[location_name].technologies[tech_name].LOC
-<<<<<<< HEAD
-                # print(type(LOC[location_name][tech_name]))
-                # print(len(LOC[location_name][tech_name]))
-     
-            tech_name = 'electrolyzer'
-            if tech_name in self.locations[location_name].technologies:
-                electrolyzer[location_name][tech_name] = self.locations[location_name].technologies[tech_name].EFF
-                print(len(electrolyzer[location_name][tech_name]))
-     
-     
-=======
                 
             tech_name = 'heatpump'
             if tech_name in self.locations[location_name].technologies:
                 LOC[location_name]['inertial tank'] = self.locations[location_name].technologies[tech_name].tank_story
->>>>>>> 5e32f889
         
         directory = './results'
         if not os.path.exists(directory):
@@ -201,8 +186,7 @@
         with open('results/ageing_'+simulation_name+".pkl", 'wb') as f:
             pickle.dump(ageing, f) 
             
-        with open('results/electrolyzer_'+simulation_name+".pkl", 'wb') as f:
-            pickle.dump(electrolyzer, f) 
+            
             
     def reset(self):
         """
