{
<<<<<<< HEAD
"prosumer_1": {	"electricity demand": { "serie": "load_test_1.csv",
                        				"priority": 1},  
                        				           				
                "electricity grid": {   "draw": true,
                                        "feed": true,
                                        "priority": 5},      
                                          				         		
				"PV": 	{	"tilt": 0,
=======
"prosumer_1": {	"demand": {	"electricity": "load_test_1.csv"},
				"grid": {	"electricity": true},
				"PV": 	{	"tilt": 10,
>>>>>>> 7285faed
							"azimuth": 30,
							"losses": 20,
							"Max field width": 40,
							"Max field length": 30,
							"peakP": 5,
							"serie": "TMY",
							"priority": 2},		
												
				"inverter":{"max efficiency": 0.95,
            				"peakP": 3,
            				"number": 1,
            				"priority": 3},      
            				      				
				"battery": {"nominal capacity": 3,
							"max E-rate": 0.5,
							"efficiency": 0.9,
							"ageing": true,
							"life cycles": 6000,
							"end life capacity": 80,
							"collective": 0,
							"priority": 4}},
		
		
"prosumer_2": { "electricity demand": { "serie": "load_test_2.csv",
                        				"priority": 1},
                        				
                "electricity grid": {   "draw": true,
                                        "feed": true,
                                        "priority": 7},
                                        
                "hydrogen grid": {  "draw": false,
                                    "feed": true,
                                    "priority": 8},   	
                                    			
				"PV": {		"tilt": 30,
							"azimuth": 10,
							"losses": 10,
							"peakP": 3,
<<<<<<< HEAD
							"serie": "TMY",
    						"priority": 2},	
    						
=======
							"serie": 2015},	
>>>>>>> 7285faed
     			"inverter":{"max efficiency": 0.95,
             				"peakP": 2,
             				"number": 1,
             				"priority": 3},			
             							
				"electrolyzer": {	"Npower": 2,
									"number of modules":1,
									"stack model": "PEM General",
									"priority": 4},
									
				"fuel cell": {	"Npower": 1,
								"number of modules":1,
								"stack model": "PEM General",
								"ageing" : false,
								"priority": 5},
								
				"H tank": {		"max capacity": 1,
								"pressure": 30,
								"priority": 6 }},
							
							
"consumer_1": {	"electricity demand": { "serie": "load_test_3.csv",
                        				"priority": 1},
                        				
                "electricity grid": {   "draw": true,
                                        "feed": true,
                                        "priority": 2}},
				
				
"consumer_2": {  "electricity demand": { "serie": "load_test_4.csv",
                                   		"priority": 1},
                                   		
                "heating water demand": {   "serie": "heating-dhw_test.csv",
                                         	"priority": 2}, 
                                         	
                "electricity grid": {   "draw": true,
                                        "feed": true,
                                        "priority": 4},       
                                            	
                "heatpump": {  "type":1,
                               "nom Pth": 8,
                               "t rad heat": 45,
                               "inertial TES volume": 200, 
                               "inertial TES dispersion": 0.36, 
                               "PV surplus": false,
                               "REC surplus": false,
                               "priority": 3}}
}   <|MERGE_RESOLUTION|>--- conflicted
+++ resolved
@@ -1,5 +1,4 @@
 {
-<<<<<<< HEAD
 "prosumer_1": {	"electricity demand": { "serie": "load_test_1.csv",
                         				"priority": 1},  
                         				           				
@@ -8,11 +7,6 @@
                                         "priority": 5},      
                                           				         		
 				"PV": 	{	"tilt": 0,
-=======
-"prosumer_1": {	"demand": {	"electricity": "load_test_1.csv"},
-				"grid": {	"electricity": true},
-				"PV": 	{	"tilt": 10,
->>>>>>> 7285faed
 							"azimuth": 30,
 							"losses": 20,
 							"Max field width": 40,
@@ -51,13 +45,9 @@
 							"azimuth": 10,
 							"losses": 10,
 							"peakP": 3,
-<<<<<<< HEAD
-							"serie": "TMY",
+							"serie": 2015,
     						"priority": 2},	
-    						
-=======
-							"serie": 2015},	
->>>>>>> 7285faed
+
      			"inverter":{"max efficiency": 0.95,
              				"peakP": 2,
              				"number": 1,
