--- conflicted
+++ resolved
@@ -1,9 +1,5 @@
 {
-<<<<<<< HEAD
-"simulation_years": 5,
-=======
 "simulation years": 30,
->>>>>>> 9665220b
 "latitude": 43.7,
 "longitude": 11.2,
 "reference year": 2015,
